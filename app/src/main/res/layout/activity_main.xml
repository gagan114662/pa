<?xml version="1.0" encoding="utf-8"?>
<RelativeLayout xmlns:android="http://schemas.android.com/apk/res/android"
    xmlns:tools="http://schemas.android.com/tools"
    android:layout_width="match_parent"
    android:layout_height="match_parent"
    android:background="@drawable/bg"
    android:fitsSystemWindows="true">

    <ScrollView
        android:layout_width="match_parent"
        android:layout_height="match_parent"
        android:layout_above="@+id/permission_section"
        android:fillViewport="true">

        <LinearLayout
            android:layout_width="match_parent"
            android:layout_height="wrap_content"
            android:gravity="left"
            android:orientation="vertical"
            android:padding="16dp"
            tools:ignore="RtlHardcoded">

            <LinearLayout
                android:layout_width="match_parent"
                android:layout_height="wrap_content"
                android:layout_marginBottom="24dp"
                android:gravity="center_vertical"
                android:orientation="horizontal">

                <TextView
                    android:id="@+id/karan_textview_gradient"
                    android:layout_width="0dp"
                    android:layout_height="wrap_content"
                    android:layout_weight="1"
                    android:text="@string/hello_sir"
                    android:textColor="#CECECE"
                    android:textSize="40sp" />

                <ImageButton
                    android:id="@+id/settingsButton"
                    android:layout_width="48dp"
                    android:layout_height="48dp"
                    android:background="?android:attr/selectableItemBackgroundBorderless"
                    android:contentDescription="@string/settings"
                    android:src="@android:drawable/ic_menu_preferences"
                    android:tint="#FFFFFF" />
            </LinearLayout>

            <TextView
                android:id="@+id/subtitle_textview"
                android:layout_width="wrap_content"
                android:layout_height="wrap_content"
                android:layout_marginBottom="24dp"
                android:gravity="center_horizontal"
                android:text="@string/assistant_at_nyour_command"
                android:textAlignment="viewStart"
                android:textColor="#FFFFFF"
                android:textSize="40sp"
                tools:ignore="RtlCompat" />


            <EditText
                android:id="@+id/contentMoniterInputField"
                android:layout_width="match_parent"
                android:layout_height="wrap_content"
                android:layout_marginTop="16dp"
                android:autofillHints="Shopping Apps"
                android:background="@drawable/rounded_background"
                android:hint="@string/write_things_you_want_to_avoid"
                android:inputType="text"
                android:padding="12dp"
                android:textColor="#CECECE"
                android:textColorHint="#888888" />

            <TextView
                android:id="@+id/contentMoniterButton"
                android:layout_width="match_parent"
                android:layout_height="wrap_content"
                android:layout_marginTop="12dp"
                android:background="@drawable/rounded_button"
                android:clickable="true"
                android:focusable="true"
                android:gravity="center"
                android:padding="12dp"
                android:text="@string/content_filtering"
                android:textColor="@android:color/white"
                android:textSize="16sp" />

            <EditText
                android:id="@+id/inputField"
                android:layout_width="match_parent"
                android:layout_height="wrap_content"
                android:layout_marginTop="16dp"
                android:autofillHints="Play song on youtube"
                android:background="@drawable/rounded_background"
                android:hint="@string/input_the_task"
                android:inputType="text"
                android:padding="12dp"
                android:textColor="#CECECE"
                android:textColorHint="#888888" />

            <LinearLayout
                android:layout_width="match_parent"
                android:layout_height="wrap_content"
                android:layout_marginTop="16dp"
                android:gravity="center"
                android:orientation="vertical">

                <TextView
                    android:layout_width="wrap_content"
                    android:layout_height="wrap_content"
                    android:layout_marginBottom="8dp"
                    android:text="@string/voice_input"
                    android:textColor="#FFFFFF"
                    android:textSize="16sp"
                    android:textStyle="bold" />

                <TextView
                    android:layout_width="wrap_content"
                    android:layout_height="wrap_content"
                    android:layout_marginBottom="8dp"
                    android:text="(Auto-execute)"
                    android:textColor="#888888"
                    android:textSize="12sp" />

                <ImageButton
                    android:id="@+id/voiceInputButton"
                    android:layout_width="80dp"
                    android:layout_height="80dp"
                    android:background="@drawable/voice_input_button_bg"
                    android:contentDescription="@string/hold_to_speak"
                    android:src="@drawable/ic_mic"
                    android:scaleType="centerInside"
                    android:padding="16dp" />

                <TextView
                    android:id="@+id/voiceStatusText"
                    android:layout_width="wrap_content"
                    android:layout_height="wrap_content"
                    android:layout_marginTop="8dp"
                    android:text="@string/hold_to_speak"
                    android:textColor="#888888"
                    android:textSize="12sp" />

            </LinearLayout>

            <TextView
                android:id="@+id/performTaskButton"
                android:layout_width="match_parent"
                android:layout_height="wrap_content"
                android:layout_marginTop="16dp"
                android:background="@drawable/rounded_button"
                android:clickable="true"
                android:focusable="true"
                android:gravity="center"
                android:padding="12dp"
                android:text="@string/perform_task"
                android:textColor="@android:color/white"
                android:textSize="16sp" />
            <TextView
                android:id="@+id/conversationalAgentButton"
                android:layout_width="match_parent"
                android:layout_height="wrap_content"
                android:layout_marginTop="16dp"
                android:background="@drawable/rounded_button"
                android:clickable="true"
                android:focusable="true"
                android:gravity="center"
                android:padding="12dp"
                android:text="Stop Panda"
                android:textColor="@android:color/white"
                android:textSize="16sp" />


            <TextView
<<<<<<< HEAD
=======
                android:layout_width="match_parent"
                android:layout_height="wrap_content"
                android:layout_marginTop="16dp"
                android:text="@string/wake_word_engine"
                android:textColor="#FFFFFF"
                android:textSize="16sp"
                android:textStyle="bold" />

            <RadioGroup
                android:id="@+id/wakeWordEngineGroup"
                android:layout_width="match_parent"
                android:layout_height="wrap_content"
                android:layout_marginTop="8dp"
                android:orientation="vertical"
                android:background="@drawable/rounded_background"
                android:padding="12dp">

                <RadioButton
                    android:id="@+id/sttEngineRadio"
                    android:layout_width="match_parent"
                    android:layout_height="wrap_content"
                    android:checked="false"
                    android:text="@string/stt_engine"
                    android:textColor="#CECECE"
                    android:buttonTint="#5880F7" />

                <RadioButton
                    android:id="@+id/porcupineEngineRadio"
                    android:layout_width="match_parent"
                    android:layout_height="wrap_content"
                    android:text="@string/porcupine_engine"
                    android:checked="true"
                    android:textColor="#CECECE"
                    android:buttonTint="#5880F7" />

            </RadioGroup>

            <TextView
                android:id="@+id/wakeWordButton"
                android:layout_width="match_parent"
                android:layout_height="wrap_content"
                android:layout_marginTop="12dp"
                android:background="@drawable/btn_with_border"
                android:clickable="true"
                android:focusable="true"
                android:gravity="center"
                android:padding="12dp"
                android:text="@string/enable_wake_word"
                android:textColor="@android:color/white"
                android:textSize="16sp" />

            <TextView
>>>>>>> c9c0ac02
                android:id="@+id/tv_service_status"
                android:layout_width="match_parent"
                android:layout_height="wrap_content"
                android:layout_marginTop="16dp"
                android:gravity="center_horizontal"
                android:text="@string/service_status_stopped"
                android:textColor="@android:color/white"
                android:textSize="16sp" />

        </LinearLayout>

    </ScrollView>

    <LinearLayout
        android:id="@+id/permission_section"
        android:layout_width="match_parent"
        android:layout_height="wrap_content"
        android:orientation="vertical"
        android:layout_above="@id/divider"
        android:paddingStart="16dp"
        android:paddingEnd="16dp"
        android:paddingBottom="16dp">

        <TextView
            android:id="@+id/tv_permission_status"
            android:layout_width="match_parent"
            android:layout_height="wrap_content"
            android:gravity="center_horizontal"
            android:text="@string/permission_not_granted"
            android:textColor="@android:color/holo_red_dark" />


        <androidx.appcompat.widget.AppCompatButton
            android:id="@+id/btn_request_permission"
            android:layout_width="match_parent"
            android:layout_height="wrap_content"
            android:layout_marginTop="8dp"
            android:background="@drawable/btn_with_border"
            android:text="@string/grant_accessibility_permission"
            android:textColor="@android:color/white" />
    </LinearLayout>
    <View
        android:id="@+id/divider"
        android:layout_width="match_parent"
        android:layout_height="1dp"
        android:layout_above="@+id/github_link_textview"
        android:layout_marginStart="16dp"
        android:layout_marginEnd="16dp"
        android:background="#3B3B3B" />

    <TextView
        android:id="@+id/github_link_textview"
        android:layout_width="wrap_content"
        android:layout_height="wrap_content"
        android:layout_alignParentBottom="true"
        android:layout_centerHorizontal="true"
        android:clickable="true"
        android:focusable="true"
        android:padding="16dp"
        android:text="@string/view_source_code_on_github"
        android:textColor="#5880F7"
        android:textSize="14sp" />
</RelativeLayout><|MERGE_RESOLUTION|>--- conflicted
+++ resolved
@@ -173,61 +173,7 @@
 
 
             <TextView
-<<<<<<< HEAD
-=======
-                android:layout_width="match_parent"
-                android:layout_height="wrap_content"
-                android:layout_marginTop="16dp"
-                android:text="@string/wake_word_engine"
-                android:textColor="#FFFFFF"
-                android:textSize="16sp"
-                android:textStyle="bold" />
-
-            <RadioGroup
-                android:id="@+id/wakeWordEngineGroup"
-                android:layout_width="match_parent"
-                android:layout_height="wrap_content"
-                android:layout_marginTop="8dp"
-                android:orientation="vertical"
-                android:background="@drawable/rounded_background"
-                android:padding="12dp">
-
-                <RadioButton
-                    android:id="@+id/sttEngineRadio"
-                    android:layout_width="match_parent"
-                    android:layout_height="wrap_content"
-                    android:checked="false"
-                    android:text="@string/stt_engine"
-                    android:textColor="#CECECE"
-                    android:buttonTint="#5880F7" />
-
-                <RadioButton
-                    android:id="@+id/porcupineEngineRadio"
-                    android:layout_width="match_parent"
-                    android:layout_height="wrap_content"
-                    android:text="@string/porcupine_engine"
-                    android:checked="true"
-                    android:textColor="#CECECE"
-                    android:buttonTint="#5880F7" />
-
-            </RadioGroup>
-
-            <TextView
-                android:id="@+id/wakeWordButton"
-                android:layout_width="match_parent"
-                android:layout_height="wrap_content"
-                android:layout_marginTop="12dp"
-                android:background="@drawable/btn_with_border"
-                android:clickable="true"
-                android:focusable="true"
-                android:gravity="center"
-                android:padding="12dp"
-                android:text="@string/enable_wake_word"
-                android:textColor="@android:color/white"
-                android:textSize="16sp" />
-
-            <TextView
->>>>>>> c9c0ac02
+
                 android:id="@+id/tv_service_status"
                 android:layout_width="match_parent"
                 android:layout_height="wrap_content"
