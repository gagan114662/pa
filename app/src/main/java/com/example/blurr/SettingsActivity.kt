package com.example.blurr

import android.Manifest
import android.content.Context
import android.content.Intent
import android.content.SharedPreferences
import android.content.pm.PackageManager
import android.os.Bundle
import android.util.Log
import android.widget.Button
import android.widget.NumberPicker
import android.widget.RadioGroup
import android.widget.TextView
import android.widget.Toast
import androidx.activity.result.contract.ActivityResultContracts
import androidx.appcompat.app.AppCompatActivity
import androidx.core.content.ContextCompat
import androidx.core.content.edit
import androidx.lifecycle.lifecycleScope
import com.example.blurr.agent.VisionMode
import com.example.blurr.api.GoogleTts
import com.example.blurr.api.TTSVoice
import com.example.blurr.services.EnhancedWakeWordService
import com.example.blurr.utilities.SpeechCoordinator
import com.example.blurr.utilities.VoicePreferenceManager
import kotlinx.coroutines.Dispatchers
import kotlinx.coroutines.Job
import kotlinx.coroutines.delay
import kotlinx.coroutines.launch
import java.io.File
import kotlin.coroutines.cancellation.CancellationException

class SettingsActivity : AppCompatActivity() {

    private lateinit var ttsVoicePicker: NumberPicker
    private lateinit var backButton: Button
    private lateinit var permissionsInfoButton: TextView
    private lateinit var visionModeGroup: RadioGroup
    private lateinit var wakeWordEngineGroup: RadioGroup
    private lateinit var visionModeDescription: TextView
    private lateinit var wakeWordButton: Button

    private lateinit var sc: SpeechCoordinator
    private lateinit var sharedPreferences: SharedPreferences
    private lateinit var availableVoices: List<TTSVoice>
    private var voiceTestJob: Job? = null

    private val requestPermissionLauncher =
        registerForActivityResult(ActivityResultContracts.RequestPermission()) { isGranted: Boolean ->
            if (isGranted) {
                startWakeWordService()
            } else {
                Toast.makeText(this, "Microphone permission is required for wake word.", Toast.LENGTH_LONG).show()
            }
        }

    companion object {
        private const val PREFS_NAME = "BlurrSettings"
        private const val KEY_SELECTED_VOICE = "selected_voice"
        private const val KEY_SELECTED_VISION_MODE = "selected_vision_mode"
        private const val KEY_SELECTED_WAKE_WORD_ENGINE = "selected_wake_word_engine"
        private const val TEST_TEXT = "Hello, I'm Panda, and this is a test of the selected voice."
        private val DEFAULT_VOICE = TTSVoice.CHIRP_PUCK
    }

    override fun onCreate(savedInstanceState: Bundle?) {
        super.onCreate(savedInstanceState)
        setContentView(R.layout.activity_settings)

        initialize()
        setupUI()
        loadAllSettings()
        setupAutoSavingListeners()
        cacheVoiceSamples()
    }

    override fun onStop() {
        super.onStop()
        // Stop any lingering voice tests when the user leaves the screen
        sc.stop()
        voiceTestJob?.cancel()
    }

    private fun initialize() {
        sharedPreferences = getSharedPreferences(PREFS_NAME, Context.MODE_PRIVATE)
        sc = SpeechCoordinator.getInstance(this)
        availableVoices = GoogleTts.getAvailableVoices()
    }

    private fun setupUI() {
        ttsVoicePicker = findViewById(R.id.ttsVoicePicker)
        backButton = findViewById(R.id.id_backButtonSettings)
        permissionsInfoButton = findViewById(R.id.permissionsInfoButton)
        visionModeGroup = findViewById(R.id.visionModeGroup)
        visionModeDescription = findViewById(R.id.visionModeDescription)
        wakeWordButton = findViewById(R.id.wakeWordButton)
        wakeWordEngineGroup = findViewById(R.id.wakeWordEngineGroup)

        setupClickListeners()
        setupVoicePicker()
    }

    private fun setupVoicePicker() {
        val voiceDisplayNames = availableVoices.map { it.displayName }.toTypedArray()
        ttsVoicePicker.minValue = 0
        ttsVoicePicker.maxValue = voiceDisplayNames.size - 1
        ttsVoicePicker.displayedValues = voiceDisplayNames
        ttsVoicePicker.wrapSelectorWheel = false
    }

    private fun setupClickListeners() {
        backButton.setOnClickListener { finish() }
<<<<<<< HEAD
        permissionsInfoButton.setOnClickListener {
            val intent = Intent(this, PermissionsActivity::class.java)
            startActivity(intent)
        }
        wakeWordButton.setOnClickListener {
            if (EnhancedWakeWordService.isRunning) {
                stopService(Intent(this, EnhancedWakeWordService::class.java))
                Toast.makeText(this, getString(R.string.wake_word_disabled), Toast.LENGTH_SHORT).show()
                updateUIState()
            } else {
                startWakeWordService()
            }
        }
=======

        testVoiceButton.setOnClickListener { testSelectedVoice() }

        saveButton.setOnClickListener { saveSelectedVoice() }

>>>>>>> c9c0ac02
    }

    private fun setupAutoSavingListeners() {
        var isInitialLoad = true

        ttsVoicePicker.setOnValueChangedListener { _, _, newVal ->
            val selectedVoice = availableVoices[newVal]
            saveSelectedVoice(selectedVoice)

            if (!isInitialLoad) {
                voiceTestJob?.cancel()
                voiceTestJob = lifecycleScope.launch {
                    delay(400L)
                    // First, stop any currently playing voice
                    sc.stop()
                    // Then, play the new sample
                    playVoiceSample(selectedVoice)
                }
            }
        }

        visionModeGroup.setOnCheckedChangeListener { _, checkedId ->
            val modeName = if (checkedId == R.id.xmlModeRadio) "XML" else "Screenshot"
            visionModeDescription.text = if (checkedId == R.id.xmlModeRadio) VisionMode.XML.description else VisionMode.SCREENSHOT.description
            saveVisionMode(checkedId)
            if (!isInitialLoad) {
                Toast.makeText(this, "Vision Mode set to $modeName", Toast.LENGTH_SHORT).show()
            }
        }

        wakeWordEngineGroup.setOnCheckedChangeListener { _, checkedId ->
            saveWakeWordEngine(checkedId)
            val engineName = if (checkedId == R.id.sttEngineRadio) "STT" else "Porcupine"
            if (!isInitialLoad) {
                Toast.makeText(this, "Wake Word Engine set to $engineName", Toast.LENGTH_SHORT).show()
            }
        }

        ttsVoicePicker.post {
            isInitialLoad = false
        }
    }

    private fun playVoiceSample(voice: TTSVoice) {
        lifecycleScope.launch {
            val cacheDir = File(cacheDir, "voice_samples")
            val voiceFile = File(cacheDir, "${voice.name}.wav")

            try {
                if (voiceFile.exists()) {
                    // ✅ If sample is cached, read the raw audio bytes
                    val audioData = voiceFile.readBytes()
                    // Play the raw audio data directly
                    sc.playAudioData(audioData)
                    Log.d("SettingsActivity", "Playing cached sample for ${voice.displayName}")
                } else {
                    // ✅ If not cached, synthesize and play using the specific voice
                    sc.testVoice(TEST_TEXT, voice)
                    Log.d("SettingsActivity", "Synthesizing test for ${voice.displayName}")
                }
            } catch (e: Exception) {
                if (e !is CancellationException) {
                    Log.e("SettingsActivity", "Error playing voice sample", e)
                    Toast.makeText(this@SettingsActivity, "Error playing voice", Toast.LENGTH_SHORT).show()
                }
            }
        }
    }

    private fun cacheVoiceSamples() {
        lifecycleScope.launch(Dispatchers.IO) {
            val cacheDir = File(cacheDir, "voice_samples")
            if (!cacheDir.exists()) cacheDir.mkdirs()

            var downloadedCount = 0
            for (voice in availableVoices) {
                val voiceFile = File(cacheDir, "${voice.name}.wav")
                if (!voiceFile.exists()) {
                    try {
                        val audioData = GoogleTts.synthesize(TEST_TEXT, voice)
                        voiceFile.writeBytes(audioData)
                        downloadedCount++
                    } catch (e: Exception) {
                        Log.e("SettingsActivity", "Failed to cache voice ${voice.name}", e)
                    }
                }
            }
            if (downloadedCount > 0) {
                runOnUiThread {
                    Toast.makeText(this@SettingsActivity, "$downloadedCount voice samples prepared.", Toast.LENGTH_SHORT).show()
                }
            }
        }
    }

    private fun startWakeWordService() {
        val usePorcupine = wakeWordEngineGroup.checkedRadioButtonId == R.id.porcupineEngineRadio
        if (usePorcupine && !isPorcupineAccessKeyConfigured()) {
            Toast.makeText(this, getString(R.string.porcupine_access_key_required), Toast.LENGTH_LONG).show()
            return
        }
        if (ContextCompat.checkSelfPermission(this, Manifest.permission.RECORD_AUDIO) == PackageManager.PERMISSION_GRANTED) {
            val serviceIntent = Intent(this, EnhancedWakeWordService::class.java).apply {
                putExtra(EnhancedWakeWordService.EXTRA_USE_PORCUPINE, usePorcupine)
            }
            ContextCompat.startForegroundService(this, serviceIntent)
            val engineName = if (usePorcupine) "Porcupine" else "STT"
            Toast.makeText(this, getString(R.string.wake_word_enabled, engineName), Toast.LENGTH_SHORT).show()
            updateUIState()
        } else {
            requestPermissionLauncher.launch(Manifest.permission.RECORD_AUDIO)
        }
    }

    private fun updateUIState() {
        wakeWordButton.text = if (EnhancedWakeWordService.isRunning) getString(R.string.wake_word_disabled) else getString(R.string.enable_wake_word)
    }

    private fun loadAllSettings() {
        val savedVoiceName = sharedPreferences.getString(KEY_SELECTED_VOICE, DEFAULT_VOICE.name)
        val savedVoice = availableVoices.find { it.name == savedVoiceName } ?: DEFAULT_VOICE
        ttsVoicePicker.value = availableVoices.indexOf(savedVoice)

        val savedVisionId = sharedPreferences.getInt(KEY_SELECTED_VISION_MODE, R.id.xmlModeRadio)
        visionModeGroup.check(savedVisionId)

        val savedWakeWordId = sharedPreferences.getInt(KEY_SELECTED_WAKE_WORD_ENGINE, R.id.sttEngineRadio)
        wakeWordEngineGroup.check(savedWakeWordId)
    }

    private fun saveSelectedVoice(voice: TTSVoice) {
        VoicePreferenceManager.saveSelectedVoice(this, voice)
        Log.d("SettingsActivity", "Saved voice: ${voice.displayName}")
    }



    private fun saveVisionMode(checkedId: Int) {
        sharedPreferences.edit {
            putInt(KEY_SELECTED_VISION_MODE, checkedId)
        }
    }

    private fun saveWakeWordEngine(checkedId: Int) {
        sharedPreferences.edit {
            putInt(KEY_SELECTED_WAKE_WORD_ENGINE, checkedId)
        }
    }

    private fun isPorcupineAccessKeyConfigured(): Boolean {
        return try {
            val accessKey = BuildConfig.PICOVOICE_ACCESS_KEY
            accessKey.isNotEmpty() && accessKey != "your_actual_access_key_here"
        } catch (e: Exception) {
            false
        }
    }
}<|MERGE_RESOLUTION|>--- conflicted
+++ resolved
@@ -110,7 +110,6 @@
 
     private fun setupClickListeners() {
         backButton.setOnClickListener { finish() }
-<<<<<<< HEAD
         permissionsInfoButton.setOnClickListener {
             val intent = Intent(this, PermissionsActivity::class.java)
             startActivity(intent)
@@ -124,13 +123,7 @@
                 startWakeWordService()
             }
         }
-=======
-
-        testVoiceButton.setOnClickListener { testSelectedVoice() }
-
-        saveButton.setOnClickListener { saveSelectedVoice() }
-
->>>>>>> c9c0ac02
+
     }
 
     private fun setupAutoSavingListeners() {
